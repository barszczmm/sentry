--- conflicted
+++ resolved
@@ -62,11 +62,8 @@
     "react-code-input": "1.0.8",
     "react-document-title": "1.0.4",
     "react-dom": "15.3.2",
-<<<<<<< HEAD
     "react-emotion": "^8.0.2-12 ",
-=======
     "react-hot-loader": "^3.0.0-beta.7",
->>>>>>> 790fad79
     "react-icon-base": "^2.0.4",
     "react-lazy-load": "3.0.10",
     "react-mentions": "^1.0.0",
