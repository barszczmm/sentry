--- conflicted
+++ resolved
@@ -13,11 +13,7 @@
         self.login_as(user=self.user)
         url = reverse('sentry-api-0-team-details', kwargs={
             'organization_slug': team.organization.slug,
-<<<<<<< HEAD
-            'team_slug': team.slug
-=======
             'team_slug': team.slug,
->>>>>>> 7a4a0324
         })
         response = self.client.get(url)
         assert response.status_code == 200
@@ -30,11 +26,7 @@
         self.login_as(user=self.user)
         url = reverse('sentry-api-0-team-details', kwargs={
             'organization_slug': team.organization.slug,
-<<<<<<< HEAD
-            'team_slug': team.slug
-=======
             'team_slug': team.slug,
->>>>>>> 7a4a0324
         })
         resp = self.client.put(url, data={
             'name': 'hello world',
@@ -65,11 +57,7 @@
 
         url = reverse('sentry-api-0-team-details', kwargs={
             'organization_slug': team.organization.slug,
-<<<<<<< HEAD
-            'team_slug': team.slug
-=======
             'team_slug': team.slug,
->>>>>>> 7a4a0324
         })
 
         with self.settings(SENTRY_PROJECT=0):
@@ -105,11 +93,7 @@
 
         url = reverse('sentry-api-0-team-details', kwargs={
             'organization_slug': team.organization.slug,
-<<<<<<< HEAD
-            'team_slug': team.slug
-=======
             'team_slug': team.slug,
->>>>>>> 7a4a0324
         })
         response = self.client.delete(url)
 
